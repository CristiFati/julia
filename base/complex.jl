--- conflicted
+++ resolved
@@ -395,11 +395,8 @@
     complex(re, im)
 end
 
-<<<<<<< HEAD
-=======
 ^(z::Complex, n::Bool) = n ? z : one(z)
 ^(z::Complex, n::Integer) = z^complex(n)
->>>>>>> cea92a5a
 
 function tan(z::Complex)
     zr, zi = reim(z)
