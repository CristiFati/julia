--- conflicted
+++ resolved
@@ -75,11 +75,7 @@
     $ cat ~/.julia/REQUIRE
     Distributions
 
-<<<<<<< HEAD
-It then runs ``Pkg.resolve()`` using these new requirements, which leads to the conclusion that the ``Distributions`` package is should be installed since it is required but not installed.
-=======
-It also runs ``Pkg.resolve()`` using these new requirements, which leads to the conclusion that the ``Distributions`` package should be installed since it is required but not installed.
->>>>>>> 37d312d9
+It then runs ``Pkg.resolve()`` using these new requirements, which leads to the conclusion that the ``Distributions`` package should be installed since it is required but not installed.
 As stated before, you can accomplish the same thing by editing your ``~/.julia/REQUIRE`` file by hand and then running ``Pkg.resolve()`` yourself::
 
     $ echo UTF16 >> ~/.julia/REQUIRE
